--- conflicted
+++ resolved
@@ -19,13 +19,8 @@
 let package = Package(
     name: "Kitura",
         dependencies: [
-<<<<<<< HEAD
-            .Package(url: "https://github.com/IBM-Swift/Kitura-net.git", majorVersion: 0, minor: 16),
-            .Package(url: "https://github.com/IBM-Swift/SwiftyJSON.git", majorVersion: 7),
-=======
-            .Package(url: "https://github.com/IBM-Swift/Kitura-net.git", majorVersion: 0, minor: 17),
+            .Package(url: "https://github.com/IBM-Swift/Kitura-net.git", majorVersion: 0, minor: 18),
             .Package(url: "https://github.com/IBM-Swift/SwiftyJSON.git", majorVersion: 8),
->>>>>>> ecce3d59
             .Package(url: "https://github.com/IBM-Swift/Kitura-TemplateEngine.git", majorVersion: 0, minor: 16)
         ]
 )