![Kitura](https://raw.githubusercontent.com/IBM-Swift/Kitura/master/Documentation/KituraLogo.png)

**A Swift Web Framework and HTTP Server**

[![Build Status - Master](https://travis-ci.org/IBM-Swift/Kitura.svg?branch=master)](https://travis-ci.org/IBM-Swift/Kitura)
[![Build Status - Develop](https://travis-ci.org/IBM-Swift/Kitura.svg?branch=develop)](https://travis-ci.org/IBM-Swift/Kitura)
![macOS](https://img.shields.io/badge/os-Mac%20OS%20X-green.svg?style=flat)
![Linux](https://img.shields.io/badge/os-linux-green.svg?style=flat)
![Apache 2](https://img.shields.io/badge/license-Apache2-blue.svg?style=flat)
[![Join the chat at https://gitter.im/IBM-Swift/Kitura](https://badges.gitter.im/IBM-Swift/Kitura.svg)](https://gitter.im/IBM-Swift/Kitura?utm_source=badge&utm_medium=badge&utm_campaign=pr-badge&utm_content=badge)

## Summary

Kitura is a web framework and web server that is created for web services written in Swift.

## Table of Contents
* [Summary](#summary)
* [Features](#features)
* [Swift version](#swift-version)
* [Installation (Docker development environment)](#installation-docker-development-environment)
* [Installation (Vagrant development environment)](#installation-vagrant-development-environment)
* [Installation (macOS)](#installation-macos)
* [Installation (Linux, Apt-based)](#installation-linux-apt-based)
* [Developing Kitura applications](#developing-kitura-applications)
* [Kitura Wiki](#kitura-wiki)
* [Developing Kitura](#developing-kitura)
* [License](#license)

## Features:

- URL routing (GET, POST, PUT, DELETE)
- URL parameters
- Static file serving
- JSON parsing
- Pluggable middleware

## Swift version
The latest version of Kitura works with the DEVELOPMENT-SNAPSHOT-2016-05-09-a version of the Swift binaries. You can download this version of the Swift binaries by following this [link](https://swift.org/download/). Compatibility with other Swift versions is not guaranteed.

## Installation (Docker development environment)

1. Install [Docker](https://docs.docker.com/engine/installation/) on your development system and start a Docker session/terminal.

2. From the Docker session, pull down the [kitura-ubuntu](https://hub.docker.com/r/ibmcom/kitura-ubuntu/) image from Docker Hub:

  `docker pull ibmcom/kitura-ubuntu:latest`

3. Create a Docker container using the `kitura-ubuntu` image you just downloaded:

  `docker run -i -t ibmcom/kitura-ubuntu:latest /bin/bash`

4. From within the Docker container, execute the `clone_build_test_kitura.sh` script to build Kitura and execute the test cases:

  `/root/clone_build_test_kitura.sh`

  The last output line from executing the `clone_build_test_kitura.sh` script should be similar to:

  `>> Finished execution of tests for Kitura (see above for results).`

5. You can now run the KituraSample executable inside the Docker container:

  `/root/start_kitura_sample.sh`

  You should see a message that says "Listening on port 8090".

## Installation (Vagrant development environment)

1. Install [VirtualBox](https://www.virtualbox.org/wiki/Downloads).

2. Install [Vagrant](https://www.vagrantup.com/downloads.html).

3. From the root of the Kitura folder containing the `vagrantfile`, create and configure a guest machine:

 `vagrant up`

4. SSH into the Vagrant machine:

 `vagrant ssh`

5. As needed for development, edit the `vagrantfile` to setup [Synced Folders](https://www.vagrantup.com/docs/synced-folders/basic_usage.html) to share files between your host and guest machine.

6. Now you are ready to develop your first Kitura App. Check [Kitura Sample](https://github.com/IBM-Swift/Kitura-Sample) or see [Developing Kitura applications](#developing-kitura-applications).

## Installation (macOS)

1. Install [Homebrew](http://brew.sh/) (if you don't already have it installed):

 `ruby -e "$(curl -fsSL https://raw.githubusercontent.com/Homebrew/install/master/install)"`

2. Install the necessary dependencies:

 `brew install curl`

3. Download and install the [supported Swift compiler](#swift-version).

 During installation if you are using the package installer make sure to select "all users" for the installation path in order for the correct toolchain version to be available for use with the terminal.

 After installation, make sure you update your PATH environment variable as described in the installation instructions (e.g. export PATH=/Library/Developer/Toolchains/swift-latest.xctoolchain/usr/bin:$PATH)

4. Now you are ready to develop your first Kitura App. Check [Kitura Sample](https://github.com/IBM-Swift/Kitura-Sample) or see [Developing Kitura applications](#developing-kitura-applications).

## Installation (Linux, Apt-based)

1. Install the following system linux libraries:

 `sudo apt-get install autoconf libtool libkqueue-dev libkqueue0 libcurl4-openssl-dev libbsd-dev libblocksruntime-dev`

2. Install the [supported Swift compiler](#swift-version) for Linux.

 Follow the instructions provided on that page. After installing it (i.e. uncompressing the tar file), make sure you update your PATH environment variable so that it includes the extracted tools: `export PATH=/<path to uncompress tar contents>/usr/bin:$PATH`. To update the PATH env variable, you can update your [.bashrc file](http://www.joshstaiger.org/archives/2005/07/bash_profile_vs.html).

3. Clone, build and install the libdispatch library.
The complete instructions for building and installing this library are  [here](https://github.com/apple/swift-corelibs-libdispatch/blob/experimental/foundation/INSTALL), though, all you need to do is just this
 `git clone --recursive -b experimental/foundation https://github.com/apple/swift-corelibs-libdispatch.git && cd swift-corelibs-libdispatch && sh ./autogen.sh && ./configure --with-swift-toolchain=<path-to-swift>/usr --prefix=<path-to-swift>/usr && make && make install`

4. Now you are ready to develop your first Kitura App. Check [Kitura Sample](https://github.com/IBM-Swift/Kitura-Sample) or see [Developing Kitura applications](#developing-kitura-applications).

## Developing Kitura applications
Let's develop our first Kitura Web Application written in Swift!

1. First we create a new project directory

  ```bash
  mkdir myFirstProject
  ```

2. Next we initialize this project as a new Swift package project

  ```bash
  cd myFirstProject
  swift build --init
  ```

  Now your directory structure under myFirstProject should look like this:
  <pre>
  myFirstProject
  ├── Package.swift
  ├── Sources
  │   └── main.swift
  └── Tests
      └── <i>empty</i>
  </pre>

  Note: For more information on the Swift Package Manager, go [here](https://swift.org/package-manager)

3. Now we add Kitura as a dependency for your project (Package.swift):

  ```swift
  import PackageDescription

  let package = Package(
      name: "myFirstProject",
      dependencies: [
<<<<<<< HEAD
          .Package(url: "https://github.com/IBM-Swift/Kitura.git", majorVersion: 0, minor: 16)
=======
          .Package(url: "https://github.com/IBM-Swift/Kitura.git", majorVersion: 0, minor: 17)
>>>>>>> ecce3d59
      ])
  ```

4. Import Kitura module in your code (Sources/main.swift):

  ```swift
  import Kitura
  ```
5. Add a router and a path:

  ```swift
  let router = Router()

  router.get("/") {
  request, response, next in
      response.send("Hello, World!")
      next()
  }
  ```

6. Add an HTTP Server to Kitura framework and start Kitura framework:

  ```swift
  Kitura.addHTTPServer(onPort: 8090, with: router)
  Kitura.run()
  ```

7. Sources/main.swift file should now look like this:

  ```swift
  import Kitura

  let router = Router()

  router.get("/") {
  request, response, next in
      response.send("Hello, World!")
      next()
  }

  Kitura.addHTTPServer(onPort: 8090, with: router)
  Kitura.run()
  ```

8. Optionally add logging

   In the code example above, no messages from Kitura will logged. You may want to add a logger to help diagnose problems that occur. This is
   completely optional, Kitura will run perfectly without a logger.

   To add a logger simply add the following lines, after the `import Kitura` statement in the Sources/main.swift file shown above:

   ```swift
   import HeliumLogger

   HeliumLogger.use()
   ```

   The overall Sources/main.swift file would then be:

   ```swift
   import Kitura
   import HeliumLogger

   HeliumLogger.use()

   let router = Router()

   router.get("/") {
   request, response, next in
       response.send("Hello, World!")
       next()
   }

   Kitura.addHTTPServer(onPort: 8090, with: router)
   Kitura.run()
   ```

9. Compile your application:

  - macOS: `swift build`
  - Linux:  `swift build -Xcc -fblocks`

  Or copy [Makefile and build scripts](https://github.com/IBM-Swift/Kitura-Build/blob/master/build) to your project directory and run `make build`. You may want to customize this Makefile and use it for building, testing and running your application. For example, you can clean your build directory, refetch all the dependencies, build, test and run your application by running `make clean refetch test run`.

10. Now run your new web application:

  ```
  .build/debug/myFirstProject
  ```

11. Open your browser at [http://localhost:8090](http://localhost:8090)

## Kitura Wiki
Feel free to visit our [Wiki](https://github.com/IBM-Swift/Kitura/wiki) for our roadmap and some tutorials.

## Developing Kitura

1. Clone this repository, `master` branch
  `git clone -b master https://github.com/IBM-Swift/Kitura`
2. Build and run tests
  `make test`

 ### Notes
 * Homebrew by default installs libraries to `/usr/local`, if yours is different, change the path to find the curl library, in `Kitura-Build/build/Makefile`:

   ```Makefile
   SWIFTC_FLAGS = -Xswiftc -I/usr/local/include
   LINKER_FLAGS = -Xlinker -L/usr/local/lib
   ```

You can find info on contributing to Kitura in our [contributing guidelines](.github/CONTRIBUTING.md).

## License

This library is licensed under Apache 2.0. Full license text is available in [LICENSE](LICENSE.txt).<|MERGE_RESOLUTION|>--- conflicted
+++ resolved
@@ -151,11 +151,7 @@
   let package = Package(
       name: "myFirstProject",
       dependencies: [
-<<<<<<< HEAD
-          .Package(url: "https://github.com/IBM-Swift/Kitura.git", majorVersion: 0, minor: 16)
-=======
-          .Package(url: "https://github.com/IBM-Swift/Kitura.git", majorVersion: 0, minor: 17)
->>>>>>> ecce3d59
+          .Package(url: "https://github.com/IBM-Swift/Kitura.git", majorVersion: 0, minor: 18)
       ])
   ```
 
